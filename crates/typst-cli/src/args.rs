--- conflicted
+++ resolved
@@ -91,7 +91,353 @@
     pub args: CompileArgs,
 }
 
-<<<<<<< HEAD
+/// Compiles an input file into a supported output format.
+#[derive(Debug, Clone, Parser)]
+pub struct WatchCommand {
+    /// Arguments for compilation.
+    #[clap(flatten)]
+    pub args: CompileArgs,
+}
+
+/// Initializes a new project from a template.
+#[derive(Debug, Clone, Parser)]
+pub struct InitCommand {
+    /// The template to use, e.g. `@preview/charged-ieee`.
+    ///
+    /// You can specify the version by appending e.g. `:0.1.0`. If no version is
+    /// specified, Typst will default to the latest version.
+    ///
+    /// Supports both local and published templates.
+    pub template: String,
+
+    /// The project directory, defaults to the template's name.
+    pub dir: Option<String>,
+
+    /// Arguments related to storage of packages in the system.
+    #[clap(flatten)]
+    pub package: PackageArgs,
+}
+
+/// Processes an input file to extract provided metadata.
+#[derive(Debug, Clone, Parser)]
+pub struct QueryCommand {
+    /// Path to input Typst file. Use `-` to read input from stdin.
+    #[clap(value_parser = input_value_parser(), value_hint = ValueHint::FilePath)]
+    pub input: Input,
+
+    /// Defines which elements to retrieve.
+    pub selector: String,
+
+    /// Extracts just one field from all retrieved elements.
+    #[clap(long = "field")]
+    pub field: Option<String>,
+
+    /// Expects and retrieves exactly one element.
+    #[clap(long = "one", default_value = "false")]
+    pub one: bool,
+
+    /// The format to serialize in.
+    #[clap(long = "format", default_value_t)]
+    pub format: SerializationFormat,
+
+    /// Whether to pretty-print the serialized output.
+    ///
+    /// Only applies to JSON format.
+    #[clap(long)]
+    pub pretty: bool,
+
+    /// World arguments.
+    #[clap(flatten)]
+    pub world: WorldArgs,
+
+    /// Processing arguments.
+    #[clap(flatten)]
+    pub process: ProcessArgs,
+}
+
+/// Lists all discovered fonts in system and custom font paths.
+#[derive(Debug, Clone, Parser)]
+pub struct FontsCommand {
+    /// Common font arguments.
+    #[clap(flatten)]
+    pub font: FontArgs,
+
+    /// Also lists style variants of each font family.
+    #[arg(long)]
+    pub variants: bool,
+}
+
+/// Update the CLI using a pre-compiled binary from a Typst GitHub release.
+#[derive(Debug, Clone, Parser)]
+pub struct UpdateCommand {
+    /// Which version to update to (defaults to latest).
+    pub version: Option<Version>,
+
+    /// Forces a downgrade to an older version (required for downgrading).
+    #[clap(long, default_value_t = false)]
+    pub force: bool,
+
+    /// Reverts to the version from before the last update (only possible if
+    /// `typst update` has previously ran).
+    #[clap(
+        long,
+        default_value_t = false,
+        conflicts_with = "version",
+        conflicts_with = "force"
+    )]
+    pub revert: bool,
+
+    /// Custom path to the backup file created on update and used by `--revert`,
+    /// defaults to system-dependent location
+    #[clap(long = "backup-path", env = "TYPST_UPDATE_BACKUP_PATH", value_name = "FILE")]
+    pub backup_path: Option<PathBuf>,
+}
+
+/// Arguments for compilation and watching.
+#[derive(Debug, Clone, Args)]
+pub struct CompileArgs {
+    /// Path to input Typst file. Use `-` to read input from stdin.
+    #[clap(value_parser = input_value_parser(), value_hint = ValueHint::FilePath)]
+    pub input: Input,
+
+    /// Path to output file (PDF, PNG, SVG, or HTML). Use `-` to write output to
+    /// stdout.
+    ///
+    /// For output formats emitting one file per page (PNG & SVG), a page number
+    /// template must be present if the source document renders to multiple
+    /// pages. Use `{p}` for page numbers, `{0p}` for zero padded page numbers
+    /// and `{t}` for page count. For example, `page-{0p}-of-{t}.png` creates
+    /// `page-01-of-10.png`, `page-02-of-10.png`, and so on.
+    #[clap(
+         required_if_eq("input", "-"),
+         value_parser = output_value_parser(),
+         value_hint = ValueHint::FilePath,
+     )]
+    pub output: Option<Output>,
+
+    /// The format of the output file, inferred from the extension by default.
+    #[arg(long = "format", short = 'f')]
+    pub format: Option<OutputFormat>,
+
+    /// World arguments.
+    #[clap(flatten)]
+    pub world: WorldArgs,
+
+    /// Which pages to export. When unspecified, all pages are exported.
+    ///
+    /// Pages to export are separated by commas, and can be either simple page
+    /// numbers (e.g. '2,5' to export only pages 2 and 5) or page ranges (e.g.
+    /// '2,3-6,8-' to export page 2, pages 3 to 6 (inclusive), page 8 and any
+    /// pages after it).
+    ///
+    /// Page numbers are one-indexed and correspond to physical page numbers in
+    /// the document (therefore not being affected by the document's page
+    /// counter).
+    #[arg(long = "pages", value_delimiter = ',')]
+    pub pages: Option<Vec<Pages>>,
+
+    /// One (or multiple comma-separated) PDF standards that Typst will enforce
+    /// conformance with.
+    #[arg(long = "pdf-standard", value_delimiter = ',')]
+    pub pdf_standard: Vec<PdfStandard>,
+
+    /// The PPI (pixels per inch) to use for PNG export.
+    #[arg(long = "ppi", default_value_t = 144.0)]
+    pub ppi: f32,
+
+    /// File path to which a Makefile with the current compilation's
+    /// dependencies will be written.
+    #[clap(long = "make-deps", value_name = "PATH")]
+    pub make_deps: Option<PathBuf>,
+
+    /// Processing arguments.
+    #[clap(flatten)]
+    pub process: ProcessArgs,
+
+    /// Opens the output file with the default viewer or a specific program
+    /// after compilation. Ignored if output is stdout.
+    #[arg(long = "open", value_name = "VIEWER")]
+    pub open: Option<Option<String>>,
+
+    /// Produces performance timings of the compilation process. (experimental)
+    ///
+    /// The resulting JSON file can be loaded into a tracing tool such as
+    /// https://ui.perfetto.dev. It does not contain any sensitive information
+    /// apart from file names and line numbers.
+    #[arg(long = "timings", value_name = "OUTPUT_JSON")]
+    pub timings: Option<Option<PathBuf>>,
+}
+
+/// Arguments for the construction of a world. Shared by compile, watch, and
+/// query.
+#[derive(Debug, Clone, Args)]
+pub struct WorldArgs {
+    /// Configures the project root (for absolute paths).
+    #[clap(long = "root", env = "TYPST_ROOT", value_name = "DIR")]
+    pub root: Option<PathBuf>,
+
+    /// Add a string key-value pair visible through `sys.inputs`.
+    #[clap(
+        long = "input",
+        value_name = "key=value",
+        action = ArgAction::Append,
+        value_parser = ValueParser::new(parse_sys_input_pair),
+    )]
+    pub inputs: Vec<(String, String)>,
+
+    /// Common font arguments.
+    #[clap(flatten)]
+    pub font: FontArgs,
+
+    /// Arguments related to storage of packages in the system.
+    #[clap(flatten)]
+    pub package: PackageArgs,
+
+    /// The document's creation date formatted as a UNIX timestamp.
+    ///
+    /// For more information, see <https://reproducible-builds.org/specs/source-date-epoch/>.
+    #[clap(
+        long = "creation-timestamp",
+        env = "SOURCE_DATE_EPOCH",
+        value_name = "UNIX_TIMESTAMP",
+        value_parser = parse_source_date_epoch,
+    )]
+    pub creation_timestamp: Option<DateTime<Utc>>,
+}
+
+/// Arguments for configuration the process of compilation itself.
+#[derive(Debug, Clone, Args)]
+pub struct ProcessArgs {
+    /// Number of parallel jobs spawned during compilation. Defaults to number
+    /// of CPUs. Setting it to 1 disables parallelism.
+    #[clap(long, short)]
+    pub jobs: Option<usize>,
+
+    /// Enables in-development features that may be changed or removed at any
+    /// time.
+    #[arg(long = "features", value_delimiter = ',', env = "TYPST_FEATURES")]
+    pub features: Vec<Feature>,
+
+    /// The format to emit diagnostics in.
+    #[clap(long, default_value_t)]
+    pub diagnostic_format: DiagnosticFormat,
+}
+
+/// Arguments related to where packages are stored in the system.
+#[derive(Debug, Clone, Args)]
+pub struct PackageArgs {
+    /// Custom path to local packages, defaults to system-dependent location.
+    #[clap(long = "package-path", env = "TYPST_PACKAGE_PATH", value_name = "DIR")]
+    pub package_path: Option<PathBuf>,
+
+    /// Custom path to package cache, defaults to system-dependent location.
+    #[clap(
+        long = "package-cache-path",
+        env = "TYPST_PACKAGE_CACHE_PATH",
+        value_name = "DIR"
+    )]
+    pub package_cache_path: Option<PathBuf>,
+}
+
+/// Common arguments to customize available fonts
+#[derive(Debug, Clone, Parser)]
+pub struct FontArgs {
+    /// Adds additional directories that are recursively searched for fonts.
+    ///
+    /// If multiple paths are specified, they are separated by the system's path
+    /// separator (`:` on Unix-like systems and `;` on Windows).
+    #[clap(
+        long = "font-path",
+        env = "TYPST_FONT_PATHS",
+        value_name = "DIR",
+        value_delimiter = ENV_PATH_SEP,
+    )]
+    pub font_paths: Vec<PathBuf>,
+
+    /// Ensures system fonts won't be searched, unless explicitly included via
+    /// `--font-path`.
+    #[arg(long)]
+    pub ignore_system_fonts: bool,
+}
+
+macro_rules! display_possible_values {
+    ($ty:ty) => {
+        impl Display for $ty {
+            fn fmt(&self, f: &mut Formatter<'_>) -> fmt::Result {
+                self.to_possible_value()
+                    .expect("no values are skipped")
+                    .get_name()
+                    .fmt(f)
+            }
+        }
+    };
+}
+
+/// An input that is either stdin or a real path.
+#[derive(Debug, Clone)]
+pub enum Input {
+    /// Stdin, represented by `-`.
+    Stdin,
+    /// A non-empty path.
+    Path(PathBuf),
+}
+
+impl Display for Input {
+    fn fmt(&self, f: &mut Formatter<'_>) -> fmt::Result {
+        match self {
+            Input::Stdin => f.pad("stdin"),
+            Input::Path(path) => path.display().fmt(f),
+        }
+    }
+}
+
+/// An output that is either stdout or a real path.
+#[derive(Debug, Clone)]
+pub enum Output {
+    /// Stdout, represented by `-`.
+    Stdout,
+    /// A non-empty path.
+    Path(PathBuf),
+}
+
+impl Display for Output {
+    fn fmt(&self, f: &mut Formatter<'_>) -> fmt::Result {
+        match self {
+            Output::Stdout => f.pad("stdout"),
+            Output::Path(path) => path.display().fmt(f),
+        }
+    }
+}
+
+/// Which format to use for the generated output file.
+#[derive(Debug, Copy, Clone, Eq, PartialEq, Ord, PartialOrd, ValueEnum)]
+pub enum OutputFormat {
+    Pdf,
+    Png,
+    Svg,
+    Html,
+}
+
+display_possible_values!(OutputFormat);
+
+/// Which format to use for diagnostics.
+#[derive(Debug, Default, Copy, Clone, Eq, PartialEq, Ord, PartialOrd, ValueEnum)]
+pub enum DiagnosticFormat {
+    #[default]
+    Human,
+    Short,
+}
+
+display_possible_values!(DiagnosticFormat);
+
+/// An in-development feature that may be changed or removed at any time.
+#[derive(Debug, Copy, Clone, Eq, PartialEq, ValueEnum)]
+pub enum Feature {
+    Html,
+}
+
+display_possible_values!(Feature);
+
 /// A PDF standard that Typst can enforce conformance with.
 #[derive(Debug, Copy, Clone, Eq, PartialEq, ValueEnum)]
 #[allow(non_camel_case_types)]
@@ -105,365 +451,6 @@
     /// PDF/A-3b.
     #[value(name = "a-3b")]
     A_3b,
-=======
-/// Compiles an input file into a supported output format.
-#[derive(Debug, Clone, Parser)]
-pub struct WatchCommand {
-    /// Arguments for compilation.
-    #[clap(flatten)]
-    pub args: CompileArgs,
->>>>>>> 4f3ba7f8
-}
-
-/// Initializes a new project from a template.
-#[derive(Debug, Clone, Parser)]
-pub struct InitCommand {
-    /// The template to use, e.g. `@preview/charged-ieee`.
-    ///
-    /// You can specify the version by appending e.g. `:0.1.0`. If no version is
-    /// specified, Typst will default to the latest version.
-    ///
-    /// Supports both local and published templates.
-    pub template: String,
-
-    /// The project directory, defaults to the template's name.
-    pub dir: Option<String>,
-
-    /// Arguments related to storage of packages in the system.
-    #[clap(flatten)]
-    pub package: PackageArgs,
-}
-
-/// Processes an input file to extract provided metadata.
-#[derive(Debug, Clone, Parser)]
-pub struct QueryCommand {
-    /// Path to input Typst file. Use `-` to read input from stdin.
-    #[clap(value_parser = input_value_parser(), value_hint = ValueHint::FilePath)]
-    pub input: Input,
-
-    /// Defines which elements to retrieve.
-    pub selector: String,
-
-    /// Extracts just one field from all retrieved elements.
-    #[clap(long = "field")]
-    pub field: Option<String>,
-
-    /// Expects and retrieves exactly one element.
-    #[clap(long = "one", default_value = "false")]
-    pub one: bool,
-
-    /// The format to serialize in.
-    #[clap(long = "format", default_value_t)]
-    pub format: SerializationFormat,
-
-    /// Whether to pretty-print the serialized output.
-    ///
-    /// Only applies to JSON format.
-    #[clap(long)]
-    pub pretty: bool,
-
-    /// World arguments.
-    #[clap(flatten)]
-    pub world: WorldArgs,
-
-    /// Processing arguments.
-    #[clap(flatten)]
-    pub process: ProcessArgs,
-}
-
-/// Lists all discovered fonts in system and custom font paths.
-#[derive(Debug, Clone, Parser)]
-pub struct FontsCommand {
-    /// Common font arguments.
-    #[clap(flatten)]
-    pub font: FontArgs,
-
-    /// Also lists style variants of each font family.
-    #[arg(long)]
-    pub variants: bool,
-}
-
-/// Update the CLI using a pre-compiled binary from a Typst GitHub release.
-#[derive(Debug, Clone, Parser)]
-pub struct UpdateCommand {
-    /// Which version to update to (defaults to latest).
-    pub version: Option<Version>,
-
-    /// Forces a downgrade to an older version (required for downgrading).
-    #[clap(long, default_value_t = false)]
-    pub force: bool,
-
-    /// Reverts to the version from before the last update (only possible if
-    /// `typst update` has previously ran).
-    #[clap(
-        long,
-        default_value_t = false,
-        conflicts_with = "version",
-        conflicts_with = "force"
-    )]
-    pub revert: bool,
-
-    /// Custom path to the backup file created on update and used by `--revert`,
-    /// defaults to system-dependent location
-    #[clap(long = "backup-path", env = "TYPST_UPDATE_BACKUP_PATH", value_name = "FILE")]
-    pub backup_path: Option<PathBuf>,
-}
-
-/// Arguments for compilation and watching.
-#[derive(Debug, Clone, Args)]
-pub struct CompileArgs {
-    /// Path to input Typst file. Use `-` to read input from stdin.
-    #[clap(value_parser = input_value_parser(), value_hint = ValueHint::FilePath)]
-    pub input: Input,
-
-    /// Path to output file (PDF, PNG, SVG, or HTML). Use `-` to write output to
-    /// stdout.
-    ///
-    /// For output formats emitting one file per page (PNG & SVG), a page number
-    /// template must be present if the source document renders to multiple
-    /// pages. Use `{p}` for page numbers, `{0p}` for zero padded page numbers
-    /// and `{t}` for page count. For example, `page-{0p}-of-{t}.png` creates
-    /// `page-01-of-10.png`, `page-02-of-10.png`, and so on.
-    #[clap(
-         required_if_eq("input", "-"),
-         value_parser = output_value_parser(),
-         value_hint = ValueHint::FilePath,
-     )]
-    pub output: Option<Output>,
-
-    /// The format of the output file, inferred from the extension by default.
-    #[arg(long = "format", short = 'f')]
-    pub format: Option<OutputFormat>,
-
-    /// World arguments.
-    #[clap(flatten)]
-    pub world: WorldArgs,
-
-    /// Which pages to export. When unspecified, all pages are exported.
-    ///
-    /// Pages to export are separated by commas, and can be either simple page
-    /// numbers (e.g. '2,5' to export only pages 2 and 5) or page ranges (e.g.
-    /// '2,3-6,8-' to export page 2, pages 3 to 6 (inclusive), page 8 and any
-    /// pages after it).
-    ///
-    /// Page numbers are one-indexed and correspond to physical page numbers in
-    /// the document (therefore not being affected by the document's page
-    /// counter).
-    #[arg(long = "pages", value_delimiter = ',')]
-    pub pages: Option<Vec<Pages>>,
-
-    /// One (or multiple comma-separated) PDF standards that Typst will enforce
-    /// conformance with.
-    #[arg(long = "pdf-standard", value_delimiter = ',')]
-    pub pdf_standard: Vec<PdfStandard>,
-
-    /// The PPI (pixels per inch) to use for PNG export.
-    #[arg(long = "ppi", default_value_t = 144.0)]
-    pub ppi: f32,
-
-    /// File path to which a Makefile with the current compilation's
-    /// dependencies will be written.
-    #[clap(long = "make-deps", value_name = "PATH")]
-    pub make_deps: Option<PathBuf>,
-
-    /// Processing arguments.
-    #[clap(flatten)]
-    pub process: ProcessArgs,
-
-    /// Opens the output file with the default viewer or a specific program
-    /// after compilation. Ignored if output is stdout.
-    #[arg(long = "open", value_name = "VIEWER")]
-    pub open: Option<Option<String>>,
-
-    /// Produces performance timings of the compilation process. (experimental)
-    ///
-    /// The resulting JSON file can be loaded into a tracing tool such as
-    /// https://ui.perfetto.dev. It does not contain any sensitive information
-    /// apart from file names and line numbers.
-    #[arg(long = "timings", value_name = "OUTPUT_JSON")]
-    pub timings: Option<Option<PathBuf>>,
-}
-
-/// Arguments for the construction of a world. Shared by compile, watch, and
-/// query.
-#[derive(Debug, Clone, Args)]
-pub struct WorldArgs {
-    /// Configures the project root (for absolute paths).
-    #[clap(long = "root", env = "TYPST_ROOT", value_name = "DIR")]
-    pub root: Option<PathBuf>,
-
-    /// Add a string key-value pair visible through `sys.inputs`.
-    #[clap(
-        long = "input",
-        value_name = "key=value",
-        action = ArgAction::Append,
-        value_parser = ValueParser::new(parse_sys_input_pair),
-    )]
-    pub inputs: Vec<(String, String)>,
-
-    /// Common font arguments.
-    #[clap(flatten)]
-    pub font: FontArgs,
-
-    /// Arguments related to storage of packages in the system.
-    #[clap(flatten)]
-    pub package: PackageArgs,
-
-    /// The document's creation date formatted as a UNIX timestamp.
-    ///
-    /// For more information, see <https://reproducible-builds.org/specs/source-date-epoch/>.
-    #[clap(
-        long = "creation-timestamp",
-        env = "SOURCE_DATE_EPOCH",
-        value_name = "UNIX_TIMESTAMP",
-        value_parser = parse_source_date_epoch,
-    )]
-    pub creation_timestamp: Option<DateTime<Utc>>,
-}
-
-/// Arguments for configuration the process of compilation itself.
-#[derive(Debug, Clone, Args)]
-pub struct ProcessArgs {
-    /// Number of parallel jobs spawned during compilation. Defaults to number
-    /// of CPUs. Setting it to 1 disables parallelism.
-    #[clap(long, short)]
-    pub jobs: Option<usize>,
-
-    /// Enables in-development features that may be changed or removed at any
-    /// time.
-    #[arg(long = "features", value_delimiter = ',', env = "TYPST_FEATURES")]
-    pub features: Vec<Feature>,
-
-    /// The format to emit diagnostics in.
-    #[clap(long, default_value_t)]
-    pub diagnostic_format: DiagnosticFormat,
-}
-
-/// Arguments related to where packages are stored in the system.
-#[derive(Debug, Clone, Args)]
-pub struct PackageArgs {
-    /// Custom path to local packages, defaults to system-dependent location.
-    #[clap(long = "package-path", env = "TYPST_PACKAGE_PATH", value_name = "DIR")]
-    pub package_path: Option<PathBuf>,
-
-    /// Custom path to package cache, defaults to system-dependent location.
-    #[clap(
-        long = "package-cache-path",
-        env = "TYPST_PACKAGE_CACHE_PATH",
-        value_name = "DIR"
-    )]
-    pub package_cache_path: Option<PathBuf>,
-}
-
-/// Common arguments to customize available fonts
-#[derive(Debug, Clone, Parser)]
-pub struct FontArgs {
-    /// Adds additional directories that are recursively searched for fonts.
-    ///
-    /// If multiple paths are specified, they are separated by the system's path
-    /// separator (`:` on Unix-like systems and `;` on Windows).
-    #[clap(
-        long = "font-path",
-        env = "TYPST_FONT_PATHS",
-        value_name = "DIR",
-        value_delimiter = ENV_PATH_SEP,
-    )]
-    pub font_paths: Vec<PathBuf>,
-
-    /// Ensures system fonts won't be searched, unless explicitly included via
-    /// `--font-path`.
-    #[arg(long)]
-    pub ignore_system_fonts: bool,
-}
-
-macro_rules! display_possible_values {
-    ($ty:ty) => {
-        impl Display for $ty {
-            fn fmt(&self, f: &mut Formatter<'_>) -> fmt::Result {
-                self.to_possible_value()
-                    .expect("no values are skipped")
-                    .get_name()
-                    .fmt(f)
-            }
-        }
-    };
-}
-
-/// An input that is either stdin or a real path.
-#[derive(Debug, Clone)]
-pub enum Input {
-    /// Stdin, represented by `-`.
-    Stdin,
-    /// A non-empty path.
-    Path(PathBuf),
-}
-
-impl Display for Input {
-    fn fmt(&self, f: &mut Formatter<'_>) -> fmt::Result {
-        match self {
-            Input::Stdin => f.pad("stdin"),
-            Input::Path(path) => path.display().fmt(f),
-        }
-    }
-}
-
-/// An output that is either stdout or a real path.
-#[derive(Debug, Clone)]
-pub enum Output {
-    /// Stdout, represented by `-`.
-    Stdout,
-    /// A non-empty path.
-    Path(PathBuf),
-}
-
-impl Display for Output {
-    fn fmt(&self, f: &mut Formatter<'_>) -> fmt::Result {
-        match self {
-            Output::Stdout => f.pad("stdout"),
-            Output::Path(path) => path.display().fmt(f),
-        }
-    }
-}
-
-/// Which format to use for the generated output file.
-#[derive(Debug, Copy, Clone, Eq, PartialEq, Ord, PartialOrd, ValueEnum)]
-pub enum OutputFormat {
-    Pdf,
-    Png,
-    Svg,
-    Html,
-}
-
-display_possible_values!(OutputFormat);
-
-/// Which format to use for diagnostics.
-#[derive(Debug, Default, Copy, Clone, Eq, PartialEq, Ord, PartialOrd, ValueEnum)]
-pub enum DiagnosticFormat {
-    #[default]
-    Human,
-    Short,
-}
-
-display_possible_values!(DiagnosticFormat);
-
-/// An in-development feature that may be changed or removed at any time.
-#[derive(Debug, Copy, Clone, Eq, PartialEq, ValueEnum)]
-pub enum Feature {
-    Html,
-}
-
-display_possible_values!(Feature);
-
-/// A PDF standard that Typst can enforce conformance with.
-#[derive(Debug, Copy, Clone, Eq, PartialEq, ValueEnum)]
-#[allow(non_camel_case_types)]
-pub enum PdfStandard {
-    /// PDF 1.7.
-    #[value(name = "1.7")]
-    V_1_7,
-    /// PDF/A-2b.
-    #[value(name = "a-2b")]
-    A_2b,
 }
 
 display_possible_values!(PdfStandard);
